import numpy as np
import os

from enum import Enum

from .. import units, quantity
from ..newport.NewportMotorController import NewportMotorController
from ..zwo.ZwoCamera import ZwoCamera
from ..boston.BostonDmController import BostonDmController
from ..config import CONFIG_INI
from .. import util
from .thorlabs.ThorlabsMFF101 import ThorlabsMFF101
from .thorlabs.ThorlabsMCLS1 import ThorlabsMLCS1
from .. import data_pipeline


"""Contains shortcut methods to create control objects for the hardware used on the testbed."""


# Shortcuts to obtaining hardware control objects.
def imaging_camera():
    """
    Proper way to control the imaging camera. Using this function keeps the scripts future-proof.  Use the "with"
    keyword to take advantage of the built-in context manager for safely closing the camera.
    :return: An instance of the Camera.py interface.
    """
    return ZwoCamera("zwo_ASI1600MM")


def dm_controller():
    """
    Proper way to control the deformable mirror controller. Using this function keeps the scripts future-proof.
    Use the "with" keyword to take advantage of the built-in context manager for safely closing the connection.
    The controller gives you the ability to send shapes to both DMs, or just to one.  If only sending to one DM,
    the other DM will still get commanded to all zeros.
    :return: An instance of the DeformableMirrorController.py interface.
    """
    return BostonDmController("boston_kilo952")


def motor_controller():
    """
    Proper way to control the motor controller. Using this function keeps the scripts future-proof.
    Use the "with" keyword to take advantage of the built-in context manager for safely closing the connection.
    :return: An instance of the MotorController.py interface.
    """
    return NewportMotorController("newport_xps_q8")


def beam_dump():
    return ThorlabsMFF101("thorlabs_mff101_1")


def laser_source():
    return ThorlabsMLCS1("thorlabs_source_mcls1")


# Convenience functions.
def run_hicat_imaging(dm_command_object, path, exposure_set_name, file_name, fpm_position, exposure_time, num_exposures,
                      simulator=True, pipeline=True, auto_exp_time=False, **kwargs):

    full_filename = "{}_{}".format(exposure_set_name, file_name)
    output = take_exposures_and_background(exposure_time, num_exposures, fpm_position, path, full_filename,
<<<<<<< HEAD
                                  exposure_set_name=exposure_set_name, pipeline=pipeline, **kwargs)

=======
                                           exposure_set_name=exposure_set_name, pipeline=pipeline,
                                           auto_exp_time=auto_exp_time, **kwargs)
                                  
>>>>>>> a520f6c1
    # Export the DM Command itself as a fits file.
    dm_command_object.export_fits(os.path.join(path, exposure_set_name))

    # Store config.ini.
    util.save_ini(os.path.join(path,"config"))

    if simulator:
        util.run_simulator(os.path.join(path, exposure_set_name), full_filename + ".fits", fpm_position.name)

    return output


def take_exposures_and_background(exposure_time, num_exposures, fpm_position, path="", filename="", exposure_set_name="",
                                  fits_header_dict=None, center_x=None, center_y=None, width=None, height=None,
                                  gain=None, full_image=None, bins=None, resume=False, pipeline=True,
                                  write_out_data=True, auto_exp_time=False):
    """
    Standard way to take data on hicat.  This function takes exposures, background images, and then runs a data pipeline
    to average the images and remove bad pixels.  It controls the beam dump for you, no need to initialize it prior.
    """

    # Move the FPM to the desired position.
    move_fpm(fpm_position)

    if auto_exp_time:
        move_beam_dump(BeamDumpPosition.out_of_beam)
        min_counts = CONFIG_INI.getint("zwo_ASI1600MM", "min_counts")
        max_counts = CONFIG_INI.getint("zwo_ASI1600MM", "max_counts")
        exposure_time = auto_exp_time_no_shape(exposure_time, min_counts, max_counts)

    # Create the standard directory structure.
    if write_out_data:
        raw_path = os.path.join(path, exposure_set_name, "raw")
        img_path = os.path.join(raw_path, "images")
        bg_path = os.path.join(raw_path, "backgrounds")

    else:
        raw_path = ""
        img_path = ""
        bg_path = ""

    with imaging_camera() as img_cam:

        # First take images.
        move_beam_dump(BeamDumpPosition.out_of_beam)
        img_list = img_cam.take_exposures(exposure_time, num_exposures, img_path, filename, fits_header_dict=fits_header_dict,
                                    center_x=center_x, center_y=center_y, width=width, height=height, gain=gain,
                                    full_image=full_image, bins=bins, resume=resume, write_out_data=write_out_data)

        # Now move the beam dump in the path and take backgrounds.
        move_beam_dump(BeamDumpPosition.in_beam)
        bg_filename = 'bkg_{}'.format(filename)
        bg_list = img_cam.take_exposures(exposure_time, num_exposures, bg_path, bg_filename, fits_header_dict=fits_header_dict,
                                    center_x=center_x, center_y=center_y, width=width, height=height, gain=gain,
                                    full_image=full_image, bins=bins, resume=resume, write_out_data=write_out_data)

        # Run data pipeline
        if pipeline:
            if write_out_data:
                data_pipeline.run_data_pipeline(raw_path)
            else:
                calibrated = data_pipeline.calibration_pipeline(img_list,bg_list)
                return calibrated


def move_beam_dump(beam_dump_position):
    """A safe method to move the beam dump."""
    with beam_dump() as bd:
        if beam_dump_position is BeamDumpPosition.in_beam:
            bd.move_to_position1()
        elif beam_dump_position is BeamDumpPosition.out_of_beam:
            bd.move_to_position2()


def move_fpm(fpm_position):
    """A safe method to move the focal plane mask."""
    with motor_controller() as mc:
        motor_id = "motor_FPM_Y"

        if fpm_position is FpmPosition.coron:
            new_position = CONFIG_INI.getfloat(motor_id, "nominal")
        elif fpm_position is FpmPosition.direct:
            new_position =  CONFIG_INI.getfloat(motor_id, "direct")

        current_position = mc.get_position(motor_id)
        if new_position != current_position:
            mc.absolute_move(motor_id, new_position)


def auto_exp_time_no_shape(start_exp_time, min_counts, max_counts, num_tries=50):
    """
    To be used when the dm shape is already applied. Uses the imaging camera to find the correct exposure time.
    :param start_exp_time: The initial time to begin testing with.
    :param min_counts: The minimum number of acceptable counts in the image.
    :param max_counts: The maximum number of acceptable counts in the image.
    :param step: The time increment to be used as a trial and error when the counts are out of range.
    :param num_tries: Safety mechanism to prevent infinite loops, max tries before giving up.
    :return: The correct exposure time to use, or in the failure case, the start exposure time passed in.
    """

    with imaging_camera() as img_cam:

        img_list = img_cam.take_exposures_data(start_exp_time, 1)
        img_max = np.max(img_list[0])
        upper_bound = start_exp_time
        lower_bound = quantity(0, start_exp_time.u)
        print("Starting exposure time calibration...")

        if img_max >= min_counts and img_max <= max_counts:
            print("\tExposure time " + str(start_exp_time) + " yields " + str(img_max) + " counts ")
            print("\tReturning exposure time " + str(start_exp_time))
            return start_exp_time

        while(img_max < max_counts):
            upper_bound *= 2
            img_list = img_cam.take_exposures_data(upper_bound, 1)
            img_max = np.max(img_list[0])
            print("\tExposure time " + str(upper_bound) + " yields " + str(img_max) + " counts ")

        for i in range(num_tries):
            test = .5 * (upper_bound + lower_bound)
            img_list = img_cam.take_exposures_data(test, 1)
            img_max = np.max(img_list[0])
            print("\tExposure time " + str(test) + " yields " + str(img_max) + " counts ")

            if img_max >= min_counts and img_max <= max_counts:
                print("\tReturning exposure time " + str(test))
                return test

            if img_max < min_counts:
                print("\tNew lower bound " + str(test))
                lower_bound = test
            elif img_max > max_counts:
                print("\tNew upper bound " + str(test))
                upper_bound = test

class BeamDumpPosition(Enum):
    """
    Enum for the possible states of the Beam Dump.
    """
    in_beam = 1
    out_of_beam = 2


class FpmPosition(Enum):
    """
    Enum for the possible states for the focal plane mask.
    """
    coron = 1
    direct = 2<|MERGE_RESOLUTION|>--- conflicted
+++ resolved
@@ -61,14 +61,9 @@
 
     full_filename = "{}_{}".format(exposure_set_name, file_name)
     output = take_exposures_and_background(exposure_time, num_exposures, fpm_position, path, full_filename,
-<<<<<<< HEAD
-                                  exposure_set_name=exposure_set_name, pipeline=pipeline, **kwargs)
-
-=======
                                            exposure_set_name=exposure_set_name, pipeline=pipeline,
                                            auto_exp_time=auto_exp_time, **kwargs)
                                   
->>>>>>> a520f6c1
     # Export the DM Command itself as a fits file.
     dm_command_object.export_fits(os.path.join(path, exposure_set_name))
 
